package bstore

import (
	"encoding/hex"
	"errors"
	"log"
	"math/bits"

	types "github.com/koinos/koinos-types-golang"
)

// RequestHandler contains a backend object and handles requests
type RequestHandler struct {
	Backend BlockStoreBackend
}

// ReservedReqError is an error type that is thrown when a reserved request is passed to the request handler
type ReservedReqError struct {
}

func (e *ReservedReqError) Error() string {
	return "Reserved request is not supported"
}

// UnknownReqError is an error that is thrown when an unknown request is given to the request handler
type UnknownReqError struct {
}

func (e *UnknownReqError) Error() string {
	return "Unknown request type"
}

// InternalError is an error type that is thrown when an internal constraint is violated
type InternalError struct {
}

func (e *InternalError) Error() string {
	return "Internal constraint was violated"
}

// BlockNotPresent is an error type thrown when asking for a block that is not contained in the blockstore
type BlockNotPresent struct {
}

func (e *BlockNotPresent) Error() string {
	return "Block was not present"
}

// TransactionNotPresent is an error type thrown when asking for a transaction that is not contained in the blockstore
type TransactionNotPresent struct {
}

func (e *TransactionNotPresent) Error() string {
	return "Transaction was not present"
}

// DeserializeError is an error type for errors during deserialization
type DeserializeError struct {
}

func (e *DeserializeError) Error() string {
	return "Could not deserialize block"
}

// UnexpectedHeightError is an error type for bad block heights
type UnexpectedHeightError struct {
}

func (e *UnexpectedHeightError) Error() string {
	return "Unexpected height (corrupt block store?)"
}

// TraverseBeforeGenesisError is an error type when the blockchain attempts to traverse before genesis
type TraverseBeforeGenesisError struct {
}

func (e *TraverseBeforeGenesisError) Error() string {
	return "Attempt to traverse before genesis"
}

// NotImplemented is an error type for unimplemented types
type NotImplemented struct {
}

func (e *NotImplemented) Error() string {
	return "Unimplemented case"
}

// BlockHeightMismatch is an error type thrown when querying ancestor of block B at height H where H >= B.height.
type BlockHeightMismatch struct {
}

func (e *BlockHeightMismatch) Error() string {
	return "Block height mismatch"
}

func (handler *RequestHandler) handleReservedReq(req *types.BlockStoreReservedRequest) (*types.BlockStoreReservedResponse, error) {
	return nil, &ReservedReqError{}
}

<<<<<<< HEAD
func (handler *RequestHandler) handleGetBlocksByIDReq(req *types.GetBlocksByIDReq) (*types.GetBlocksByIDResp, error) {
	result := types.NewGetBlocksByIDResp()
	emptyVb := types.NewVariableBlob()

	result.BlockItems = make(types.VectorBlockItem, len(req.BlockID))

	for i := range req.BlockID {
		vbKey := req.BlockID[i].Serialize(types.NewVariableBlob())
		bytes, err := handler.Backend.Get([]byte(*vbKey))

		result.BlockItems[i].Block = *types.NewOpaqueBlockFromBlob(emptyVb)
		result.BlockItems[i].BlockReceipt = *types.NewOpaqueBlockReceiptFromBlob(emptyVb)

		if err != nil {
			continue
		}

		vbValue := types.VariableBlob(bytes)
		read, record, err := types.DeserializeBlockRecord(&vbValue)

		if read == 0 || err != nil {
			continue
		}

		result.BlockItems[i].BlockID = record.BlockID
		result.BlockItems[i].BlockHeight = record.BlockHeight

		if req.ReturnBlockBlob {
			result.BlockItems[i].Block = record.Block
		}

		if req.ReturnReceiptBlob {
			result.BlockItems[i].BlockReceipt = record.BlockReceipt
		}
	}

	return result, nil
=======
func (handler *RequestHandler) handleGetBlocksByIDReq(req *types.GetBlocksByIDRequest) (*types.GetBlocksByIDResponse, error) {
	// TODO implement this
	return types.NewGetBlocksByIDResponse(), nil
>>>>>>> 93425181
}

/**
 * Internal helper method to fill blocks.
 *
 * Given a block ID and height, return the block and the previous numBlocks-1 blocks.
 * Return empty block if we go past the beginning.
 */
func (handler *RequestHandler) fillBlocks(
	lastID types.Multihash,
	numBlocks types.UInt32,
	returnBlock types.Boolean,
	returnReceipt types.Boolean) (types.VectorBlockItem, error) {

	blockItems := types.VectorBlockItem(make([]types.BlockItem, numBlocks))

	if numBlocks <= 0 {
		return blockItems, nil
	}

	//blockID := *lastID

	var i types.UInt32
	for i = 0; i < numBlocks; i++ {
		// k is the index into the array
		k := numBlocks - i - 1

		blockItems[k].Block = *types.NewOpaqueBlockFromBlob(types.NewVariableBlob())
		blockItems[k].BlockReceipt = *types.NewOpaqueBlockReceiptFromBlob(types.NewVariableBlob())

		vbKey := lastID.Serialize(types.NewVariableBlob())
		recordBytes, err := handler.Backend.Get(*vbKey)
		if err != nil {
			return nil, err
		}
		if len(recordBytes) == 0 {
			// If block does not exist, return a default-initialized block.
			continue
		}

		// TODO is there a way to avoid this copy?
		var vbValue types.VariableBlob = types.VariableBlob(recordBytes)

		consumed, record, err := types.DeserializeBlockRecord(&vbValue)
		if err != nil {
			log.Println("Couldn't deserialize block record")
			log.Println("vb: ", recordBytes)
			return nil, err
		}
		if consumed != uint64(len(recordBytes)) {
			return nil, &DeserializeError{}
		}

		// Blocks are expected to have decreasing height
		if i > 0 {
			expectedHeight := blockItems[k+1].BlockHeight - 1
			if record.BlockHeight != expectedHeight {
				log.Println("record height:", record.BlockHeight)
				log.Println("expect height:", expectedHeight)
				return nil, &UnexpectedHeightError{}
			}
		}

		blockItems[k].BlockID = lastID
		blockItems[k].BlockHeight = record.BlockHeight
		if returnBlock {
			blockItems[k].Block = record.Block
		}
		if returnReceipt {
			blockItems[k].BlockReceipt = record.BlockReceipt
		}

		if len(record.PreviousBlockIds) < 1 {
			if i+1 < numBlocks {
				return nil, &TraverseBeforeGenesisError{}
			}
		} else {
			lastID = record.PreviousBlockIds[0]
		}
	}

	return blockItems, nil
}

func (handler *RequestHandler) handleGetBlocksByHeightReq(req *types.GetBlocksByHeightRequest) (*types.GetBlocksByHeightResponse, error) {

	resp := types.NewGetBlocksByHeightResponse()

	if req.NumBlocks <= 0 {
		return resp, nil
	}
	if req.ReturnReceipt {
		return nil, &NotImplemented{}
	}

	//resp.BlockItems = types.VectorBlockItem(make([]types.BlockItem, req.NumBlocks))

	headBlockHeight, err := getBlockHeight(handler.Backend, &req.HeadBlockID)
	if err != nil {
		return nil, err
	}

	if req.AncestorStartHeight > headBlockHeight {
		return nil, &BlockHeightMismatch{}
	}

	numBlocks := req.NumBlocks
	endHeight := uint64(req.AncestorStartHeight) + uint64(numBlocks-1)
	if endHeight > uint64(headBlockHeight) {
		endHeight = uint64(headBlockHeight)
		numBlocks = types.UInt32(endHeight - uint64(req.AncestorStartHeight) + 1)
	}

	blockID, err := getAncestorIDAtHeight(handler.Backend, &req.HeadBlockID, types.BlockHeightType(endHeight))
	if err != nil {
		if _, ok := err.(*BlockHeightMismatch); !ok {
			return nil, err
		}
	}

	resp.BlockItems, err = handler.fillBlocks(*blockID, numBlocks, req.ReturnBlock, req.ReturnReceipt)
	if err != nil {
		return nil, err
	}

	if len(resp.BlockItems) > 0 {
		expectedHeight := req.AncestorStartHeight
		if resp.BlockItems[0].BlockHeight != expectedHeight {
			log.Println("start  height:", resp.BlockItems[0].BlockHeight)
			log.Println("expect height:", expectedHeight)
			return nil, &UnexpectedHeightError{}
		}
	}

	return resp, nil
}

/**
 * Compute the array of previous heights for a given height.
 *
 * This is a helper function used to implement the skip-list indexing scheme used by getAncestorIDAtHeight().
 *
 * - Block n has a pointer to block n-1.
 * - If 2 | n, block n has a pointer to block n-2.
 * - If 4 | n, block n has a pointer to block n-4.
 * - If 8 | n, block n has a pointer to block n-8.
 *
 * In general, if 2^k | n, then getPreviousHeights(n)[k] = n-2^k.
 *
 * This has the following properties:
 *
 * - On average, each block has a pointer to 2 previous blocks, so average-case use O(1) storage per block.
 * - The path connecting any two blocks is at most O(log(dh)) where dh is the difference in block heights.
 *
 */
func getPreviousHeights(x uint64) []uint64 {
	// TODO:  Do we want to subtract 1 from the input and add 1 to the output, to account for the fact that initial block's height is 1?
	if x == 0 {
		return []uint64{}
	}

	zeros := bits.TrailingZeros64(x)
	result := make([]uint64, zeros+1)
	for i := 0; i <= zeros; i++ {
		result[i] = x - (uint64(1) << i)
	}

	return result
}

/**
 * Get the index into the previous height array when searching for the given height.
 *
 * Let a = getPreviousHeights(h).
 * Let i, y, err = getPreviousHeightIndex(goal, h, x).
 * Then i is the greatest integer that satisfies a[i] >= h, and y is a[i].
 *
 * This method could be implemented by scanning the result of GetPreviousHeights().  But as an
 * optimization, it separately implements the same algorithm as GetPreviousHeights() to avoid
 * allocating memory.
 */
func getPreviousHeightIndex(goal types.BlockHeightType, current types.BlockHeightType) (int, types.BlockHeightType, error) {
	if goal >= current {
		return 0, 0, &BlockHeightMismatch{}
	}

	var x uint64 = uint64(current)
	var g uint64 = uint64(goal)
	zeros := bits.TrailingZeros64(x)

	var lastH uint64 = 0
	for i := 0; i <= zeros; i++ {
		h := x - (uint64(1) << i)
		if h < g {
			return i - 1, types.BlockHeightType(lastH), nil
		}
		lastH = h
	}
	return zeros, types.BlockHeightType(lastH), nil
}

/**
 * Fetch a block by ID and then return its height.
 */
func getBlockHeight(backend BlockStoreBackend, blockID *types.Multihash) (types.BlockHeightType, error) {
	vbKey := blockID.Serialize(types.NewVariableBlob())

	recordBytes, err := backend.Get(*vbKey)
	if err != nil {
		return 0, err
	}
	if len(recordBytes) == 0 {
		return 0, &BlockNotPresent{}
	}

	consumed, record, err := types.DeserializeBlockRecord((*types.VariableBlob)(&recordBytes))
	if err != nil {
		log.Println("Couldn't deserialize block record")
		log.Println("vb: ", recordBytes)
		return 0, err
	}
	if consumed != uint64(len(recordBytes)) {
		return 0, &DeserializeError{}
	}

	return record.BlockHeight, nil
}

func getAncestorIDAtHeight(backend BlockStoreBackend, blockID *types.Multihash, height types.BlockHeightType) (*types.Multihash, error) {

	var expectedHeight types.BlockHeightType
	var hasExpectedHeight bool = false

	for {
		vbKey := blockID.Serialize(types.NewVariableBlob())

		recordBytes, err := backend.Get(*vbKey)
		if err != nil {
			return nil, err
		}
		if len(recordBytes) == 0 {
			return nil, &BlockNotPresent{}
		}

		consumed, record, err := types.DeserializeBlockRecord((*types.VariableBlob)(&recordBytes))
		if err != nil {
			log.Println("Couldn't deserialize block record")
			log.Println("vb: ", recordBytes)
			return nil, err
		}
		if consumed != uint64(len(recordBytes)) {
			return nil, &DeserializeError{}
		}
		if hasExpectedHeight && (record.BlockHeight != expectedHeight) {
			log.Println("record height:", record.BlockHeight)
			log.Println("expect height:", expectedHeight)
			return nil, &UnexpectedHeightError{}
		}

		if record.BlockHeight == height {
			return &record.BlockID, nil
		}

		newIndex, newHeight, err := getPreviousHeightIndex(height, record.BlockHeight)
		if err != nil {
			return nil, err
		}
		if newIndex >= len(record.PreviousBlockIds) {
			return nil, &UnexpectedHeightError{}
		}

		// We only care about the ID, so once we've found it in a previous list, no need to actually fetch the record
		blockID = &record.PreviousBlockIds[newIndex]
		if newHeight == height {
			return blockID, nil
		}
		expectedHeight = newHeight
		hasExpectedHeight = true
	}
}

func (handler *RequestHandler) handleAddBlockReq(req *types.AddBlockRequest) (*types.AddBlockResponse, error) {

	record := types.BlockRecord{}

	record.BlockID = req.BlockToAdd.BlockID
	record.BlockHeight = req.BlockToAdd.BlockHeight
	record.Block = req.BlockToAdd.Block
	record.BlockReceipt = req.BlockToAdd.BlockReceipt

	if req.BlockToAdd.BlockHeight > 1 {
		previousHeights := getPreviousHeights(uint64(req.BlockToAdd.BlockHeight))

		record.PreviousBlockIds = make([]types.Multihash, len(previousHeights))

		for i := 0; i < len(previousHeights); i++ {
			h := previousHeights[i]
			if h >= uint64(record.BlockHeight) {
				return nil, &InternalError{}
			} else if h == uint64(record.BlockHeight)-1 {
				record.PreviousBlockIds[i] = req.PreviousBlockID
			} else {
				previousID, err := getAncestorIDAtHeight(handler.Backend, &req.PreviousBlockID, types.BlockHeightType(h))
				if err != nil {
					return nil, err
				}
				record.PreviousBlockIds[i] = *previousID
			}
		}
	} else {
		record.PreviousBlockIds = make([]types.Multihash, 1)
		record.PreviousBlockIds[0] = req.PreviousBlockID
	}

	vbKey := record.BlockID.Serialize(types.NewVariableBlob())
	vbValue := record.Serialize(types.NewVariableBlob())

	err := handler.Backend.Put(*vbKey, *vbValue)
	if err != nil {
		return nil, err
	}

	resp := types.AddBlockResponse{}
	return &resp, nil
}

<<<<<<< HEAD
func (handler *RequestHandler) handleAddTransactionReq(req *types.AddTransactionReq) (*types.AddTransactionResp, error) {
=======
func (handler *RequestHandler) handleAddTransactionReq(req *types.AddTransactionRequest) (*types.AddTransactionResponse, error) {

>>>>>>> 93425181
	record := types.TransactionRecord{}
	record.Transaction = req.Transaction

	vbKey := req.TransactionID.Serialize(types.NewVariableBlob())
	vbValue := record.Serialize(types.NewVariableBlob())

	err := handler.Backend.Put(*vbKey, *vbValue)
	if err != nil {
		return nil, err
	}

	resp := types.AddTransactionResponse{}
	return &resp, nil
}

func (handler *RequestHandler) handleGetTransactionsByIDReq(req *types.GetTransactionsByIDRequest) (*types.GetTransactionsByIDResponse, error) {
	resp := types.GetTransactionsByIDResponse{}
	resp.TransactionItems = types.VectorTransactionItem(make([]types.TransactionItem, 0))

	for _, tid := range req.TransactionIds {
		vbKey := tid.Serialize(types.NewVariableBlob())

		recordBytes, err := handler.Backend.Get(*vbKey)
		if err != nil {
			return nil, err
		}
		if len(recordBytes) == 0 {
			log.Println("Transaction not present, key is", hex.EncodeToString(tid.Digest))
			return nil, &TransactionNotPresent{}
		}

		vbValue := types.VariableBlob(recordBytes)
		consumed, record, err := types.DeserializeTransactionRecord(&vbValue)
		if err != nil {
			log.Println("Couldn't deserialize transaction record")
			log.Println("vb: ", recordBytes)
			return nil, err
		}
		if consumed != uint64(len(recordBytes)) {
			return nil, &DeserializeError{}
		}
		resp.TransactionItems = append(resp.TransactionItems, types.TransactionItem{Transaction: record.Transaction})
	}

	return &resp, nil
}

// HandleRequest handles and routes blockstore requests
func (handler *RequestHandler) HandleRequest(req *types.BlockStoreRequest) *types.BlockStoreResponse {
	var response types.BlockStoreResponse
	var err error
	switch v := req.Value.(type) {
	case *types.BlockStoreReservedRequest:
		var result *types.BlockStoreReservedResponse
		result, err = handler.handleReservedReq(v)
		if err == nil {
			response.Value = result
		}
		break
	case *types.GetBlocksByIDRequest:
		var result *types.GetBlocksByIDResponse
		result, err = handler.handleGetBlocksByIDReq(v)
		if err == nil {
			response.Value = result
		}
		break
	case *types.GetBlocksByHeightRequest:
		var result *types.GetBlocksByHeightResponse
		result, err = handler.handleGetBlocksByHeightReq(v)
		if err == nil {
			response.Value = result
		}
		break
	case *types.AddBlockRequest:
		var result *types.AddBlockResponse
		result, err = handler.handleAddBlockReq(v)
		if err == nil {
			response.Value = result
		}
		break
	case *types.AddTransactionRequest:
		var result *types.AddTransactionResponse
		result, err = handler.handleAddTransactionReq(v)
		if err == nil {
			response.Value = result
		}
		break
	case *types.GetTransactionsByIDRequest:
		var result *types.GetTransactionsByIDResponse
		result, err = handler.handleGetTransactionsByIDReq(v)
		if err == nil {
			response.Value = result
		}
		break
	default:
		err = errors.New("Unknown request")
	}

	if err != nil {
		response.Value = &types.BlockStoreErrorResponse{
			ErrorText: types.String(err.Error()),
		}
	}

	return &response
}<|MERGE_RESOLUTION|>--- conflicted
+++ resolved
@@ -98,7 +98,6 @@
 	return nil, &ReservedReqError{}
 }
 
-<<<<<<< HEAD
 func (handler *RequestHandler) handleGetBlocksByIDReq(req *types.GetBlocksByIDReq) (*types.GetBlocksByIDResp, error) {
 	result := types.NewGetBlocksByIDResp()
 	emptyVb := types.NewVariableBlob()
@@ -136,11 +135,6 @@
 	}
 
 	return result, nil
-=======
-func (handler *RequestHandler) handleGetBlocksByIDReq(req *types.GetBlocksByIDRequest) (*types.GetBlocksByIDResponse, error) {
-	// TODO implement this
-	return types.NewGetBlocksByIDResponse(), nil
->>>>>>> 93425181
 }
 
 /**
@@ -467,12 +461,7 @@
 	return &resp, nil
 }
 
-<<<<<<< HEAD
-func (handler *RequestHandler) handleAddTransactionReq(req *types.AddTransactionReq) (*types.AddTransactionResp, error) {
-=======
 func (handler *RequestHandler) handleAddTransactionReq(req *types.AddTransactionRequest) (*types.AddTransactionResponse, error) {
-
->>>>>>> 93425181
 	record := types.TransactionRecord{}
 	record.Transaction = req.Transaction
 
