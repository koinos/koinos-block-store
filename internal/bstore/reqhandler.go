package bstore

import (
	"encoding/hex"
	"errors"
	"fmt"
	"math/bits"

	types "github.com/koinos/koinos-types-golang"
)

// RequestHandler contains a backend object and handles requests
type RequestHandler struct {
	Backend BlockStoreBackend
}

// ReservedReqError is an error type that is thrown when a reserved request is passed to the request handler
type ReservedReqError struct {
}

func (e *ReservedReqError) Error() string {
	return "Reserved request is not supported"
}

// UnknownReqError is an error that is thrown when an unknown request is given to the request handler
type UnknownReqError struct {
}

func (e *UnknownReqError) Error() string {
	return "Unknown request type"
}

// InternalError is an error type that is thrown when an internal constraint is violated
type InternalError struct {
}

func (e *InternalError) Error() string {
	return "Internal constraint was violated"
}

// BlockNotPresent is an error type thrown when asking for a block that is not contained in the blockstore
type BlockNotPresent struct {
}

func (e *BlockNotPresent) Error() string {
	return "Block was not present"
}

// TransactionNotPresent is an error type thrown when asking for a transaction that is not contained in the blockstore
type TransactionNotPresent struct {
}

func (e *TransactionNotPresent) Error() string {
	return "Transaction was not present"
}

// DeserializeError is an error type for errors during deserialization
type DeserializeError struct {
}

func (e *DeserializeError) Error() string {
	return "Could not deserialize block"
}

// UnexpectedHeightError is an error type for bad block heights
type UnexpectedHeightError struct {
}

func (e *UnexpectedHeightError) Error() string {
	return "Unexpected height (corrupt block store?)"
}

// TraverseBeforeGenesisError is an error type when the blockchain attempts to traverse before genesis
type TraverseBeforeGenesisError struct {
}

func (e *TraverseBeforeGenesisError) Error() string {
	return "Attempt to traverse before genesis"
}

// NotImplemented is an error type for unimplemented types
type NotImplemented struct {
}

func (e *NotImplemented) Error() string {
	return "Unimplemented case"
}

// BlockHeightMismatch is an error type thrown when querying ancestor of block B at height H where H >= B.height.
type BlockHeightMismatch struct {
}

func (e *BlockHeightMismatch) Error() string {
	return "Block height mismatch"
}

func (handler *RequestHandler) handleReservedReq(req *types.ReservedReq) (*types.ReservedResp, error) {
	return nil, &ReservedReqError{}
}

func (handler *RequestHandler) handleGetBlocksByIDReq(req *types.GetBlocksByIDReq) (*types.GetBlocksByIDResp, error) {
<<<<<<< HEAD
	result := types.NewGetBlocksByIDResp()
	emptyVb := types.NewVariableBlob()

	result.BlockItems = make(types.VectorBlockItem, len(req.BlockID))

	for i := range req.BlockID {
		vbKey := req.BlockID[i].Serialize(types.NewVariableBlob())
		bytes, err := handler.Backend.Get([]byte(*vbKey))

		result.BlockItems[i].Block = *types.NewOpaqueBlockFromBlob(emptyVb)
		result.BlockItems[i].BlockReceipt = *types.NewOpaqueBlockReceiptFromBlob(emptyVb)

		if err == nil {
			continue
		}

		vbValue := types.VariableBlob(bytes)
		read, record, err := types.DeserializeBlockRecord(&vbValue)

		if read == 0 || err != nil {
			continue
		}

		if req.ReturnBlockBlob {
			result.BlockItems[i].Block = record.Block
		}

		if req.ReturnReceiptBlob {
			result.BlockItems[i].BlockReceipt = record.BlockReceipt
		}
	}

	return result, nil
}

/**
 * Internal helper method to fill blocks.
 *
 * Given a block ID and height, return the block and the previous numBlocks-1 blocks.
 * Return empty block if we go past the beginning.
 */
func (handler *RequestHandler) fillBlocks(
	lastID *types.Multihash,
	numBlocks types.UInt32,
	returnBlockBlob types.Boolean,
	returnReceiptBlob types.Boolean) (types.VectorBlockItem, error) {

	blockItems := types.VectorBlockItem(make([]types.BlockItem, numBlocks))

	if numBlocks <= 0 {
		return blockItems, nil
	}

	blockID := *lastID

	var i types.UInt32
	for i = 0; i < numBlocks; i++ {
		// k is the index into the array
		k := numBlocks - i - 1

		vbKey := blockID.Serialize(types.NewVariableBlob())
		recordBytes, err := handler.Backend.Get(*vbKey)
		if err != nil {
			return nil, err
		}
		if len(recordBytes) == 0 {
			// If block does not exist, return a default-initialized block.
			// TODO:  What is the canonical zero block ID?
			continue
		}

		// TODO is there a way to avoid this copy?
		var vbValue types.VariableBlob = types.VariableBlob(recordBytes)

		consumed, record, err := types.DeserializeBlockRecord(&vbValue)
		if err != nil {
			fmt.Println("Couldn't deserialize block record")
			fmt.Println("vb: ", recordBytes)
			return nil, err
		}
		if consumed != uint64(len(recordBytes)) {
			return nil, &DeserializeError{}
		}

		// Blocks are expected to have decreasing height
		if i > 0 {
			expectedHeight := blockItems[k+1].BlockHeight - 1
			if record.BlockHeight != expectedHeight {
				fmt.Println("record height:", record.BlockHeight)
				fmt.Println("expect height:", expectedHeight)
				return nil, &UnexpectedHeightError{}
			}
		}

		blockItems[k].BlockID = blockID
		blockItems[k].BlockHeight = record.BlockHeight
		if returnBlockBlob {
			blockItems[k].Block = record.Block
		}
		if returnReceiptBlob {
			blockItems[k].BlockReceipt = record.BlockReceipt
		}

		if (record.BlockHeight == 0) || (len(record.PreviousBlockIds) == 0) {
			return nil, &TraverseBeforeGenesisError{}
		}

		blockID = record.PreviousBlockIds[0]
	}

	return blockItems, nil
=======
	// TODO implement this
	return types.NewGetBlocksByIDResp(), nil
>>>>>>> 8b864f99
}

/**
 * Internal helper method to fill blocks.
 *
 * Given a block ID and height, return the block and the previous numBlocks-1 blocks.
 * Return empty block if we go past the beginning.
 */
func (handler *RequestHandler) fillBlocks(
	lastID types.Multihash,
	numBlocks types.UInt32,
	returnBlock types.Boolean,
	returnReceipt types.Boolean) (types.VectorBlockItem, error) {

	blockItems := types.VectorBlockItem(make([]types.BlockItem, numBlocks))

	if numBlocks <= 0 {
		return blockItems, nil
	}

	//blockID := *lastID

	var i types.UInt32
	for i = 0; i < numBlocks; i++ {
		// k is the index into the array
		k := numBlocks - i - 1

		blockItems[k].Block = *types.NewOpaqueBlockFromBlob(types.NewVariableBlob())
		blockItems[k].BlockReceipt = *types.NewOpaqueBlockReceiptFromBlob(types.NewVariableBlob())

		vbKey := lastID.Serialize(types.NewVariableBlob())
		recordBytes, err := handler.Backend.Get(*vbKey)
		if err != nil {
			return nil, err
		}
		if len(recordBytes) == 0 {
			// If block does not exist, return a default-initialized block.
			continue
		}

		// TODO is there a way to avoid this copy?
		var vbValue types.VariableBlob = types.VariableBlob(recordBytes)

		consumed, record, err := types.DeserializeBlockRecord(&vbValue)
		if err != nil {
			fmt.Println("Couldn't deserialize block record")
			fmt.Println("vb: ", recordBytes)
			return nil, err
		}
		if consumed != uint64(len(recordBytes)) {
			return nil, &DeserializeError{}
		}

		// Blocks are expected to have decreasing height
		if i > 0 {
			expectedHeight := blockItems[k+1].BlockHeight - 1
			if record.BlockHeight != expectedHeight {
				fmt.Println("record height:", record.BlockHeight)
				fmt.Println("expect height:", expectedHeight)
				return nil, &UnexpectedHeightError{}
			}
		}

		blockItems[k].BlockID = lastID
		blockItems[k].BlockHeight = record.BlockHeight
		if returnBlock {
			blockItems[k].Block = record.Block
		}
		if returnReceipt {
			blockItems[k].BlockReceipt = record.BlockReceipt
		}

		if len(record.PreviousBlockIds) < 1 {
			if i+1 < numBlocks {
				return nil, &TraverseBeforeGenesisError{}
			}
		} else {
			lastID = record.PreviousBlockIds[0]
		}
	}

	return blockItems, nil
}

func (handler *RequestHandler) handleGetBlocksByHeightReq(req *types.GetBlocksByHeightReq) (*types.GetBlocksByHeightResp, error) {
<<<<<<< HEAD
=======

>>>>>>> 8b864f99
	resp := types.NewGetBlocksByHeightResp()

	if req.NumBlocks <= 0 {
		return resp, nil
	}
<<<<<<< HEAD

	headBlockHeight, err := getBlockHeight(handler.Backend, &req.HeadBlockID)
	if err != nil {
		return nil, err
	}

	if req.AncestorStartHeight > headBlockHeight {
		return nil, &BlockHeightMismatch{}
	}

	numBlocks := req.NumBlocks
	endHeight := uint64(req.AncestorStartHeight) + uint64(numBlocks)
	if endHeight > uint64(headBlockHeight) {
		endHeight = uint64(headBlockHeight) + 1
		numBlocks = types.UInt32(endHeight - uint64(req.AncestorStartHeight))
	}

	blockID, err := getAncestorIDAtHeight(handler.Backend, &req.HeadBlockID, types.BlockHeightType(endHeight-1))
=======
	if req.ReturnReceipt {
		return nil, &NotImplemented{}
	}

	//resp.BlockItems = types.VectorBlockItem(make([]types.BlockItem, req.NumBlocks))

	headBlockHeight, err := getBlockHeight(handler.Backend, &req.HeadBlockID)
	if err != nil {
		return nil, err
	}

	if req.AncestorStartHeight > headBlockHeight {
		return nil, &BlockHeightMismatch{}
	}

	numBlocks := req.NumBlocks
	endHeight := uint64(req.AncestorStartHeight) + uint64(numBlocks-1)
	if endHeight > uint64(headBlockHeight) {
		endHeight = uint64(headBlockHeight)
		numBlocks = types.UInt32(endHeight - uint64(req.AncestorStartHeight) + 1)
	}

	blockID, err := getAncestorIDAtHeight(handler.Backend, &req.HeadBlockID, types.BlockHeightType(endHeight))
>>>>>>> 8b864f99
	if err != nil {
		if _, ok := err.(*BlockHeightMismatch); !ok {
			return nil, err
		}
	}

<<<<<<< HEAD
	blockItems, err := handler.fillBlocks(blockID, numBlocks, req.ReturnBlock, req.ReturnReceipt)
=======
	resp.BlockItems, err = handler.fillBlocks(*blockID, numBlocks, req.ReturnBlock, req.ReturnReceipt)
>>>>>>> 8b864f99
	if err != nil {
		return nil, err
	}

<<<<<<< HEAD
	resp.BlockItems = blockItems

	if len(resp.BlockItems) > 0 {
		expectedHeight := req.AncestorStartHeight
		if resp.BlockItems[0].BlockHeight != expectedHeight {
			fmt.Println("start  height:", resp.BlockItems[0].BlockHeight)
			fmt.Println("expect height:", expectedHeight)
			return nil, &UnexpectedHeightError{}
		}
	}

=======
	if len(resp.BlockItems) > 0 {
		expectedHeight := req.AncestorStartHeight
		if resp.BlockItems[0].BlockHeight != expectedHeight {
			fmt.Println("start  height:", resp.BlockItems[0].BlockHeight)
			fmt.Println("expect height:", expectedHeight)
			return nil, &UnexpectedHeightError{}
		}
	}

>>>>>>> 8b864f99
	return resp, nil
}

/**
 * Compute the array of previous heights for a given height.
 *
 * This is a helper function used to implement the skip-list indexing scheme used by getAncestorIDAtHeight().
 *
 * - Block n has a pointer to block n-1.
 * - If 2 | n, block n has a pointer to block n-2.
 * - If 4 | n, block n has a pointer to block n-4.
 * - If 8 | n, block n has a pointer to block n-8.
 *
 * In general, if 2^k | n, then getPreviousHeights(n)[k] = n-2^k.
 *
 * This has the following properties:
 *
 * - On average, each block has a pointer to 2 previous blocks, so average-case use O(1) storage per block.
 * - The path connecting any two blocks is at most O(log(dh)) where dh is the difference in block heights.
 *
 */
func getPreviousHeights(x uint64) []uint64 {
	// TODO:  Do we want to subtract 1 from the input and add 1 to the output, to account for the fact that initial block's height is 1?
	if x == 0 {
		return []uint64{}
	}

	zeros := bits.TrailingZeros64(x)
	result := make([]uint64, zeros+1)
	for i := 0; i <= zeros; i++ {
		result[i] = x - (uint64(1) << i)
	}

	return result
}

/**
 * Get the index into the previous height array when searching for the given height.
 *
 * Let a = getPreviousHeights(h).
 * Let i, y, err = getPreviousHeightIndex(goal, h, x).
 * Then i is the greatest integer that satisfies a[i] >= h, and y is a[i].
 *
 * This method could be implemented by scanning the result of GetPreviousHeights().  But as an
 * optimization, it separately implements the same algorithm as GetPreviousHeights() to avoid
 * allocating memory.
 */
func getPreviousHeightIndex(goal types.BlockHeightType, current types.BlockHeightType) (int, types.BlockHeightType, error) {
	if goal >= current {
		return 0, 0, &BlockHeightMismatch{}
	}

	var x uint64 = uint64(current)
	var g uint64 = uint64(goal)
	zeros := bits.TrailingZeros64(x)

	var lastH uint64 = 0
	for i := 0; i <= zeros; i++ {
		h := x - (uint64(1) << i)
		if h < g {
			return i - 1, types.BlockHeightType(lastH), nil
		}
		lastH = h
	}
	return zeros, types.BlockHeightType(lastH), nil
}

/**
 * Fetch a block by ID and then return its height.
 */
func getBlockHeight(backend BlockStoreBackend, blockID *types.Multihash) (types.BlockHeightType, error) {
	vbKey := blockID.Serialize(types.NewVariableBlob())

	recordBytes, err := backend.Get(*vbKey)
	if err != nil {
		return 0, err
	}
	if len(recordBytes) == 0 {
		return 0, &BlockNotPresent{}
	}

	// TODO is there a way to avoid this copy?
	var vbValue types.VariableBlob = types.VariableBlob(recordBytes)

	consumed, record, err := types.DeserializeBlockRecord(&vbValue)
	if err != nil {
		fmt.Println("Couldn't deserialize block record")
		fmt.Println("vb: ", recordBytes)
		return 0, err
	}
	if consumed != uint64(len(recordBytes)) {
		return 0, &DeserializeError{}
	}

	return record.BlockHeight, nil
}

func getAncestorIDAtHeight(backend BlockStoreBackend, blockID *types.Multihash, height types.BlockHeightType) (*types.Multihash, error) {

	var expectedHeight types.BlockHeightType
	var hasExpectedHeight bool = false

	for {
		vbKey := blockID.Serialize(types.NewVariableBlob())

		recordBytes, err := backend.Get(*vbKey)
		if err != nil {
			return nil, err
		}
		if len(recordBytes) == 0 {
			return nil, &BlockNotPresent{}
		}

		// TODO is there a way to avoid this copy?
		//var vbValue types.VariableBlob = types.VariableBlob(recordBytes)

		consumed, record, err := types.DeserializeBlockRecord((*types.VariableBlob)(&recordBytes))
		if err != nil {
			fmt.Println("Couldn't deserialize block record")
			fmt.Println("vb: ", recordBytes)
			return nil, err
		}
		if consumed != uint64(len(recordBytes)) {
			return nil, &DeserializeError{}
		}
		if hasExpectedHeight && (record.BlockHeight != expectedHeight) {
			fmt.Println("record height:", record.BlockHeight)
			fmt.Println("expect height:", expectedHeight)
			return nil, &UnexpectedHeightError{}
		}

		if record.BlockHeight == height {
			return &record.BlockID, nil
		}

		newIndex, newHeight, err := getPreviousHeightIndex(height, record.BlockHeight)
		if err != nil {
			return nil, err
		}
		if newIndex >= len(record.PreviousBlockIds) {
			return nil, &UnexpectedHeightError{}
		}

		// We only care about the ID, so once we've found it in a previous list, no need to actually fetch the record
		blockID = &record.PreviousBlockIds[newIndex]
		if newHeight == height {
			return blockID, nil
		}
		expectedHeight = newHeight
		hasExpectedHeight = true
	}
}

func (handler *RequestHandler) handleAddBlockReq(req *types.AddBlockReq) (*types.AddBlockResp, error) {

	record := types.BlockRecord{}

	record.BlockID = req.BlockToAdd.BlockID
	record.BlockHeight = req.BlockToAdd.BlockHeight
	record.Block = req.BlockToAdd.Block
	record.BlockReceipt = req.BlockToAdd.BlockReceipt

	if req.BlockToAdd.BlockHeight > 1 {
		previousHeights := getPreviousHeights(uint64(req.BlockToAdd.BlockHeight))

		record.PreviousBlockIds = make([]types.Multihash, len(previousHeights))

		for i := 0; i < len(previousHeights); i++ {
			h := previousHeights[i]
			if h >= uint64(record.BlockHeight) {
				return nil, &InternalError{}
			} else if h == uint64(record.BlockHeight)-1 {
				record.PreviousBlockIds[i] = req.PreviousBlockID
			} else {
				previousID, err := getAncestorIDAtHeight(handler.Backend, &req.PreviousBlockID, types.BlockHeightType(h))
				if err != nil {
					return nil, err
				}
				record.PreviousBlockIds[i] = *previousID
			}
		}
	} else {
		record.PreviousBlockIds = make([]types.Multihash, 1)
		record.PreviousBlockIds[0] = req.PreviousBlockID
	}

	vbKey := record.BlockID.Serialize(types.NewVariableBlob())
	vbValue := record.Serialize(types.NewVariableBlob())

	err := handler.Backend.Put(*vbKey, *vbValue)
	if err != nil {
		return nil, err
	}

	resp := types.AddBlockResp{}
	return &resp, nil
}

func (handler *RequestHandler) handleAddTransactionReq(req *types.AddTransactionReq) (*types.AddTransactionResp, error) {
<<<<<<< HEAD
=======

>>>>>>> 8b864f99
	record := types.TransactionRecord{}
	record.Transaction = req.Transaction

	vbKey := req.TransactionID.Serialize(types.NewVariableBlob())
	vbValue := record.Serialize(types.NewVariableBlob())

	err := handler.Backend.Put(*vbKey, *vbValue)
	if err != nil {
		return nil, err
	}

	resp := types.AddTransactionResp{}
	return &resp, nil
}

func (handler *RequestHandler) handleGetTransactionsByIDReq(req *types.GetTransactionsByIDReq) (*types.GetTransactionsByIDResp, error) {
	resp := types.GetTransactionsByIDResp{}
	resp.TransactionItems = types.VectorTransactionItem(make([]types.TransactionItem, 0))

	for _, tid := range req.TransactionIds {
		vbKey := tid.Serialize(types.NewVariableBlob())

		recordBytes, err := handler.Backend.Get(*vbKey)
		if err != nil {
			return nil, err
		}
		if len(recordBytes) == 0 {
			fmt.Println("Transaction not present, key is", hex.EncodeToString(tid.Digest))
			return nil, &TransactionNotPresent{}
		}

		vbValue := types.VariableBlob(recordBytes)
		consumed, record, err := types.DeserializeTransactionRecord(&vbValue)
		if err != nil {
			fmt.Println("Couldn't deserialize transaction record")
			fmt.Println("vb: ", recordBytes)
			return nil, err
		}
		if consumed != uint64(len(recordBytes)) {
			return nil, &DeserializeError{}
		}
		resp.TransactionItems = append(resp.TransactionItems, types.TransactionItem{Transaction: record.Transaction})
	}

	return &resp, nil
}

// HandleRequest handles and routes blockstore requests
func (handler *RequestHandler) HandleRequest(req *types.BlockStoreReq) *types.BlockStoreResp {
	var response types.BlockStoreResp
	var err error
	switch v := req.Value.(type) {
	case *types.ReservedReq:
		var result *types.ReservedResp
		result, err = handler.handleReservedReq(v)
		if err == nil {
			response.Value = result
		}
		break
	case *types.GetBlocksByIDReq:
		var result *types.GetBlocksByIDResp
		result, err = handler.handleGetBlocksByIDReq(v)
		if err == nil {
			response.Value = result
		}
		break
	case *types.GetBlocksByHeightReq:
		var result *types.GetBlocksByHeightResp
		result, err = handler.handleGetBlocksByHeightReq(v)
		if err == nil {
			response.Value = result
		}
		break
	case *types.AddBlockReq:
		var result *types.AddBlockResp
		result, err = handler.handleAddBlockReq(v)
		if err == nil {
			response.Value = result
		}
		break
	case *types.AddTransactionReq:
		var result *types.AddTransactionResp
		result, err = handler.handleAddTransactionReq(v)
		if err == nil {
			response.Value = result
		}
		break
	case *types.GetTransactionsByIDReq:
		var result *types.GetTransactionsByIDResp
		result, err = handler.handleGetTransactionsByIDReq(v)
		if err == nil {
			response.Value = result
		}
		break
	default:
		err = errors.New("Unknown request")
	}

	if err != nil {
		response.Value = &types.BlockStoreError{
			ErrorText: types.String(err.Error()),
		}
	}

	return &response
}<|MERGE_RESOLUTION|>--- conflicted
+++ resolved
@@ -99,7 +99,6 @@
 }
 
 func (handler *RequestHandler) handleGetBlocksByIDReq(req *types.GetBlocksByIDReq) (*types.GetBlocksByIDResp, error) {
-<<<<<<< HEAD
 	result := types.NewGetBlocksByIDResp()
 	emptyVb := types.NewVariableBlob()
 
@@ -142,10 +141,10 @@
  * Return empty block if we go past the beginning.
  */
 func (handler *RequestHandler) fillBlocks(
-	lastID *types.Multihash,
+	lastID types.Multihash,
 	numBlocks types.UInt32,
-	returnBlockBlob types.Boolean,
-	returnReceiptBlob types.Boolean) (types.VectorBlockItem, error) {
+	returnBlock types.Boolean,
+	returnReceipt types.Boolean) (types.VectorBlockItem, error) {
 
 	blockItems := types.VectorBlockItem(make([]types.BlockItem, numBlocks))
 
@@ -153,21 +152,23 @@
 		return blockItems, nil
 	}
 
-	blockID := *lastID
+	//blockID := *lastID
 
 	var i types.UInt32
 	for i = 0; i < numBlocks; i++ {
 		// k is the index into the array
 		k := numBlocks - i - 1
 
-		vbKey := blockID.Serialize(types.NewVariableBlob())
+		blockItems[k].Block = *types.NewOpaqueBlockFromBlob(types.NewVariableBlob())
+		blockItems[k].BlockReceipt = *types.NewOpaqueBlockReceiptFromBlob(types.NewVariableBlob())
+
+		vbKey := lastID.Serialize(types.NewVariableBlob())
 		recordBytes, err := handler.Backend.Get(*vbKey)
 		if err != nil {
 			return nil, err
 		}
 		if len(recordBytes) == 0 {
 			// If block does not exist, return a default-initialized block.
-			// TODO:  What is the canonical zero block ID?
 			continue
 		}
 
@@ -194,90 +195,6 @@
 			}
 		}
 
-		blockItems[k].BlockID = blockID
-		blockItems[k].BlockHeight = record.BlockHeight
-		if returnBlockBlob {
-			blockItems[k].Block = record.Block
-		}
-		if returnReceiptBlob {
-			blockItems[k].BlockReceipt = record.BlockReceipt
-		}
-
-		if (record.BlockHeight == 0) || (len(record.PreviousBlockIds) == 0) {
-			return nil, &TraverseBeforeGenesisError{}
-		}
-
-		blockID = record.PreviousBlockIds[0]
-	}
-
-	return blockItems, nil
-=======
-	// TODO implement this
-	return types.NewGetBlocksByIDResp(), nil
->>>>>>> 8b864f99
-}
-
-/**
- * Internal helper method to fill blocks.
- *
- * Given a block ID and height, return the block and the previous numBlocks-1 blocks.
- * Return empty block if we go past the beginning.
- */
-func (handler *RequestHandler) fillBlocks(
-	lastID types.Multihash,
-	numBlocks types.UInt32,
-	returnBlock types.Boolean,
-	returnReceipt types.Boolean) (types.VectorBlockItem, error) {
-
-	blockItems := types.VectorBlockItem(make([]types.BlockItem, numBlocks))
-
-	if numBlocks <= 0 {
-		return blockItems, nil
-	}
-
-	//blockID := *lastID
-
-	var i types.UInt32
-	for i = 0; i < numBlocks; i++ {
-		// k is the index into the array
-		k := numBlocks - i - 1
-
-		blockItems[k].Block = *types.NewOpaqueBlockFromBlob(types.NewVariableBlob())
-		blockItems[k].BlockReceipt = *types.NewOpaqueBlockReceiptFromBlob(types.NewVariableBlob())
-
-		vbKey := lastID.Serialize(types.NewVariableBlob())
-		recordBytes, err := handler.Backend.Get(*vbKey)
-		if err != nil {
-			return nil, err
-		}
-		if len(recordBytes) == 0 {
-			// If block does not exist, return a default-initialized block.
-			continue
-		}
-
-		// TODO is there a way to avoid this copy?
-		var vbValue types.VariableBlob = types.VariableBlob(recordBytes)
-
-		consumed, record, err := types.DeserializeBlockRecord(&vbValue)
-		if err != nil {
-			fmt.Println("Couldn't deserialize block record")
-			fmt.Println("vb: ", recordBytes)
-			return nil, err
-		}
-		if consumed != uint64(len(recordBytes)) {
-			return nil, &DeserializeError{}
-		}
-
-		// Blocks are expected to have decreasing height
-		if i > 0 {
-			expectedHeight := blockItems[k+1].BlockHeight - 1
-			if record.BlockHeight != expectedHeight {
-				fmt.Println("record height:", record.BlockHeight)
-				fmt.Println("expect height:", expectedHeight)
-				return nil, &UnexpectedHeightError{}
-			}
-		}
-
 		blockItems[k].BlockID = lastID
 		blockItems[k].BlockHeight = record.BlockHeight
 		if returnBlock {
@@ -300,35 +217,12 @@
 }
 
 func (handler *RequestHandler) handleGetBlocksByHeightReq(req *types.GetBlocksByHeightReq) (*types.GetBlocksByHeightResp, error) {
-<<<<<<< HEAD
-=======
-
->>>>>>> 8b864f99
+
 	resp := types.NewGetBlocksByHeightResp()
 
 	if req.NumBlocks <= 0 {
 		return resp, nil
 	}
-<<<<<<< HEAD
-
-	headBlockHeight, err := getBlockHeight(handler.Backend, &req.HeadBlockID)
-	if err != nil {
-		return nil, err
-	}
-
-	if req.AncestorStartHeight > headBlockHeight {
-		return nil, &BlockHeightMismatch{}
-	}
-
-	numBlocks := req.NumBlocks
-	endHeight := uint64(req.AncestorStartHeight) + uint64(numBlocks)
-	if endHeight > uint64(headBlockHeight) {
-		endHeight = uint64(headBlockHeight) + 1
-		numBlocks = types.UInt32(endHeight - uint64(req.AncestorStartHeight))
-	}
-
-	blockID, err := getAncestorIDAtHeight(handler.Backend, &req.HeadBlockID, types.BlockHeightType(endHeight-1))
-=======
 	if req.ReturnReceipt {
 		return nil, &NotImplemented{}
 	}
@@ -352,24 +246,16 @@
 	}
 
 	blockID, err := getAncestorIDAtHeight(handler.Backend, &req.HeadBlockID, types.BlockHeightType(endHeight))
->>>>>>> 8b864f99
 	if err != nil {
 		if _, ok := err.(*BlockHeightMismatch); !ok {
 			return nil, err
 		}
 	}
 
-<<<<<<< HEAD
-	blockItems, err := handler.fillBlocks(blockID, numBlocks, req.ReturnBlock, req.ReturnReceipt)
-=======
 	resp.BlockItems, err = handler.fillBlocks(*blockID, numBlocks, req.ReturnBlock, req.ReturnReceipt)
->>>>>>> 8b864f99
 	if err != nil {
 		return nil, err
 	}
-
-<<<<<<< HEAD
-	resp.BlockItems = blockItems
 
 	if len(resp.BlockItems) > 0 {
 		expectedHeight := req.AncestorStartHeight
@@ -380,17 +266,6 @@
 		}
 	}
 
-=======
-	if len(resp.BlockItems) > 0 {
-		expectedHeight := req.AncestorStartHeight
-		if resp.BlockItems[0].BlockHeight != expectedHeight {
-			fmt.Println("start  height:", resp.BlockItems[0].BlockHeight)
-			fmt.Println("expect height:", expectedHeight)
-			return nil, &UnexpectedHeightError{}
-		}
-	}
-
->>>>>>> 8b864f99
 	return resp, nil
 }
 
@@ -590,10 +465,6 @@
 }
 
 func (handler *RequestHandler) handleAddTransactionReq(req *types.AddTransactionReq) (*types.AddTransactionResp, error) {
-<<<<<<< HEAD
-=======
-
->>>>>>> 8b864f99
 	record := types.TransactionRecord{}
 	record.Transaction = req.Transaction
 
