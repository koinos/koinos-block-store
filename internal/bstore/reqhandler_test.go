--- conflicted
+++ resolved
@@ -563,7 +563,6 @@
 	}
 }
 
-<<<<<<< HEAD
 type TxnErrorBackend struct {
 }
 
@@ -615,8 +614,6 @@
 	return []byte{2, 0, 0, 0, 0, 0, 0, 0, 0, 0, 0, 0}, nil
 }
 
-=======
->>>>>>> c5030ba0
 func TestGetHighestBlock(t *testing.T) {
 	for bType := range backendTypes {
 		blockID, _ := multihash.EncodeName([]byte{0x01, 0x02, 0x03, 0x04, 0x05, 0x06, 0x07, 0x08, 0x09, 0x0A}, "sha2-256")
