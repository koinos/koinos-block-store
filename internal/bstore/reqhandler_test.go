package bstore

import (
	"bytes"
	"crypto/sha256"
	"encoding/binary"
	"encoding/json"
	"errors"
	"fmt"
	"io/ioutil"
	"os"
	"testing"

	"github.com/dgraph-io/badger"

	types "github.com/koinos/koinos-types-golang"
)

const (
	MapBackendType    = 0
	BadgerBackendType = 1
)

var backendTypes = [...]int{MapBackendType, BadgerBackendType}

func NewBackend(backendType int) BlockStoreBackend {
	var backend BlockStoreBackend
	switch backendType {
	case MapBackendType:
		backend = NewMapBackend()
		break
	case BadgerBackendType:
		dirname, err := ioutil.TempDir(os.TempDir(), "bstore-test-*")
		if err != nil {
			panic("unable to create temp directory")
		}
		opts := badger.DefaultOptions(dirname)
		backend = NewBadgerBackend(opts)
		break
	default:
		panic("unknown backend type")
	}
	return backend
}

func CloseBackend(b interface{}) {
	switch t := b.(type) {
	case *MapBackend:
		break
	case *BadgerBackend:
		t.Close()
		break
	default:
		panic("unknown backend type")
	}
}

func TestHandleReservedRequest(t *testing.T) {
	for bType := range backendTypes {
		b := NewBackend(bType)
		handler := RequestHandler{b}

		testReq := types.BlockStoreReq{Value: types.NewReservedReq()}
		result, err := handler.HandleRequest(&testReq)
		if result != nil {
			t.Error("Result should be nil")
		}
		if err == nil {
			t.Error("Err should not be nil")
		}

		if _, ok := err.(*ReservedReqError); !ok {
			t.Error("Err should be ReservedReqError")
		}

		if err.Error() != "Reserved request is not supported" {
			t.Error("Unexpected error text")
		}
		CloseBackend(b)
	}
}

type UnknownReq struct {
}

func TestHandleUnknownRequestType(t *testing.T) {
	for bType := range backendTypes {
		b := NewBackend(bType)
		handler := RequestHandler{b}

		testReq := types.BlockStoreReq{Value: UnknownReq{}}
		result, err := handler.HandleRequest(&testReq)
		if result != nil {
			t.Error("Result should be nil")
		}
		if err == nil {
			t.Error("Err should not be nil")
		}

		if _, ok := err.(*UnknownReqError); !ok {
			t.Error("Err should be UnknownReqError")
		}
		if err.Error() != "Unknown request type" {
			t.Error("Unexpected error text")
		}
		CloseBackend(b)
	}
}

func SliceEqual(a []uint64, b []uint64) bool {
	n := len(a)
	if len(b) != n {
		return false
	}
	for i := 0; i < n; i++ {
		if a[i] != b[i] {
			return false
		}
	}
	return true
}

func TestGetPreviousHeights(t *testing.T) {
	testCases := [][][]uint64{
		{{0}, {}},
		{{1}, {0}},
		{{2}, {1, 0}},
		{{3}, {2}},
		{{4}, {3, 2, 0}},
		{{5}, {4}},
		{{6}, {5, 4}},
		{{7}, {6}},
		{{8}, {7, 6, 4, 0}},
		{{9}, {8}},
		{{10}, {9, 8}},
		{{11}, {10}},
		{{12}, {11, 10, 8}},
		{{13}, {12}},
		{{14}, {13, 12}},
		{{15}, {14}},
		{{16}, {15, 14, 12, 8, 0}},
		{{17}, {16}},
	}

	for i := 0; i < len(testCases); i++ {
		x := testCases[i][0][0]
		yRef := testCases[i][1]
		yTest := getPreviousHeights(x)

		if !SliceEqual(yRef, yTest) {
			t.Errorf("Testing %d, expected %v, got %v", x, yRef, yTest)
		}
	}
}

func GetBlockID(num uint64) types.Multihash {
	dataBytes := make([]byte, binary.MaxVarintLen64)
	count := binary.PutUvarint(dataBytes, num)

	hash := sha256.Sum256(dataBytes[:count])

	var vb types.VariableBlob = types.VariableBlob(hash[:])

	return types.Multihash{ID: 0x12, Digest: vb}
}

func GetEmptyBlockID() types.Multihash {
	vb := types.VariableBlob(make([]byte, 32))
	return types.Multihash{ID: 0x12, Digest: vb}
}

<<<<<<< HEAD
func GetBlockBody(num uint64) *types.VariableBlob {
=======
func GetBlockBody(num uint64) types.OpaqueBlock {
>>>>>>> dadcf6d3
	greetings := []string{
		"Hello this is block %d.",
		"Greetings from block %d.",
		"I like being in block %d.",
	}

<<<<<<< HEAD
	vb := types.VariableBlob([]byte(fmt.Sprintf(greetings[int(num)%len(greetings)], num)))
	return &vb
=======
	body := []byte(fmt.Sprintf(greetings[int(num)%len(greetings)], num))
	blob := types.VariableBlob(body)
	return *types.NewOpaqueBlockFromBlob(&blob)
>>>>>>> dadcf6d3
}

func addBlocksTestImpl(t *testing.T, backendType int, addZeroBlock bool) {
	b := NewBackend(backendType)
	handler := RequestHandler{b}

	if addZeroBlock {
		addReq := types.AddBlockReq{}
		addReq.BlockToAdd.BlockID = GetBlockID(0)
		addReq.PreviousBlockID = GetEmptyBlockID()
		addReq.BlockToAdd.BlockHeight = 0
<<<<<<< HEAD
		addReq.BlockToAdd.Block = *types.NewOpaqueBlockFromBlob(GetBlockBody(0))
		addReq.BlockToAdd.BlockReceipt = *types.NewOpaqueBlockReceiptFromBlob(types.NewVariableBlob())
=======
		addReq.BlockToAdd.Block = GetBlockBody(0)
		addReq.BlockToAdd.BlockReceipt = *types.NewOpaqueBlockReceipt()
>>>>>>> dadcf6d3

		genericReq := types.BlockStoreReq{Value: &addReq}

		_, err := handler.HandleRequest(&genericReq)
		if err != nil {
			t.Error("Could not add block 0", err)
		}
	}

	// A compact notation of the tree of forks we want to create for the test
	tree := [][]uint64{
		{0, 101, 102, 103, 104, 105, 106, 107, 108, 109, 110, 111, 112, 113, 114, 115, 116, 117, 118, 119, 120},
		{103, 204, 205, 206, 207, 208, 209, 210, 211},
		{103, 304, 305, 306, 307},
		{106, 407, 408, 409, 410, 411, 412, 413, 414, 415, 416, 417, 418, 419},
		{109, 510, 511},
		{112, 613, 614},
		{411, 712, 713, 714, 715, 716, 717, 718},
		{714, 815, 816, 817, 818, 819},
	}
	// A compact notation of the history of each of the heads
	treeHist := [][]uint64{
		{0, 101, 102, 103, 104, 105, 106, 107, 108, 109, 110, 111, 112, 113, 114, 115, 116, 117, 118, 119, 120},
		{0, 101, 102, 103, 204, 205, 206, 207, 208, 209, 210, 211},
		{0, 101, 102, 103, 304, 305, 306, 307},
		{0, 101, 102, 103, 104, 105, 106, 407, 408, 409, 410, 411, 412, 413, 414, 415, 416, 417, 418, 419},
		{0, 101, 102, 103, 104, 105, 106, 107, 108, 109, 510, 511},
		{0, 101, 102, 103, 104, 105, 106, 107, 108, 109, 110, 111, 112, 613, 614},
		{0, 101, 102, 103, 104, 105, 106, 407, 408, 409, 410, 411, 712, 713, 714, 715, 716, 717, 718},
		{0, 101, 102, 103, 104, 105, 106, 407, 408, 409, 410, 411, 712, 713, 714, 815, 816, 817, 818, 819},
	}

	nonExistentBlockID := GetBlockID(999)

	for i := 0; i < len(tree); i++ {
		for j := 1; j < len(tree[i]); j++ {
			blockID := GetBlockID(tree[i][j])
			parentID := GetBlockID(tree[i][j-1])

			addReq := types.AddBlockReq{}
			addReq.BlockToAdd.BlockID = blockID
			addReq.PreviousBlockID = parentID
			addReq.BlockToAdd.BlockHeight = types.BlockHeightType(tree[i][j] % 100)
<<<<<<< HEAD
			addReq.BlockToAdd.Block = *types.NewOpaqueBlockFromBlob(GetBlockBody(tree[i][j]))
			addReq.BlockToAdd.BlockReceipt = *types.NewOpaqueBlockReceiptFromBlob(types.NewVariableBlob())
=======
			addReq.BlockToAdd.Block = GetBlockBody(tree[i][j])
			addReq.BlockToAdd.BlockReceipt = *types.NewOpaqueBlockReceipt()
>>>>>>> dadcf6d3

			genericReq := types.BlockStoreReq{Value: &addReq}

			_, err := json.Marshal(genericReq)
			if err != nil {
				t.Error("Could not marshal JSON", err)
			}

			result, err := handler.HandleRequest(&genericReq)
			if err != nil {
				t.Error("Got error adding block:", err)
			}
			if result == nil {
				t.Error("Got nil result")
			}

			getNeReq := types.GetBlocksByHeightReq{}
			getNeReq.HeadBlockID = nonExistentBlockID
			getNeReq.AncestorStartHeight = types.BlockHeightType(j - 1)
			getNeReq.NumBlocks = 1
			getNeReq.ReturnBlock = false
			getNeReq.ReturnReceipt = false

			genericNeReq := types.BlockStoreReq{Value: &getNeReq}
			_, err = json.Marshal(genericNeReq)
			if err != nil {
				t.Error("Could not marshal JSON", err)
			}

			result, err = handler.HandleRequest(&genericNeReq)
			if (result != nil) || (err == nil) {
				t.Error("Expected error adding block")
			} else {
				if _, ok := err.(*BlockNotPresent); !ok {
					t.Error("Err should be BlockNotPresent")
				}
				if err.Error() != "Block was not present" {
					t.Error("Unexpected error text")
				}
			}
		}
	}

	// Item {105, 120, 4, 104} means for blocks 105-120, the ancestor at height 4 is block 104.
	ancestorCases := [][]uint64{
		{101, 120, 1, 101}, {102, 120, 2, 102}, {103, 120, 3, 103}, {104, 120, 4, 104},
		{105, 120, 5, 105}, {106, 120, 6, 106}, {107, 120, 7, 107}, {108, 120, 8, 108}, {109, 120, 9, 109},
		{110, 120, 10, 110}, {111, 120, 11, 111}, {112, 120, 12, 112}, {113, 120, 13, 113}, {114, 120, 14, 114},
		{115, 120, 15, 115}, {116, 120, 16, 116}, {117, 120, 17, 117}, {118, 120, 18, 118}, {119, 120, 19, 119},
		{120, 120, 20, 120},

		{204, 211, 1, 101}, {204, 211, 2, 102}, {204, 211, 3, 103}, {204, 211, 4, 204},
		{205, 211, 5, 205}, {206, 211, 6, 206}, {207, 211, 7, 207}, {208, 211, 8, 208}, {209, 211, 9, 209},
		{210, 211, 10, 210}, {211, 211, 11, 211},

		{304, 307, 1, 101}, {304, 307, 2, 102}, {304, 307, 3, 103}, {304, 307, 4, 304},
		{305, 307, 5, 305}, {306, 307, 6, 306}, {307, 307, 7, 307},

		{407, 419, 1, 101}, {407, 419, 2, 102}, {407, 419, 3, 103}, {407, 419, 4, 104},
		{407, 419, 5, 105}, {407, 419, 6, 106}, {407, 419, 7, 407}, {408, 419, 8, 408}, {409, 419, 9, 409},
		{410, 419, 10, 410}, {411, 419, 11, 411}, {412, 419, 12, 412}, {413, 419, 13, 413}, {414, 419, 14, 414},
		{415, 419, 15, 415}, {416, 419, 16, 416}, {417, 419, 17, 417}, {418, 419, 18, 418}, {419, 419, 19, 419},

		{510, 511, 1, 101}, {510, 511, 2, 102}, {510, 511, 3, 103}, {510, 511, 4, 104},
		{510, 511, 5, 105}, {510, 511, 6, 106}, {510, 511, 7, 107}, {510, 511, 8, 108}, {510, 511, 9, 109},
		{510, 511, 10, 510}, {511, 511, 11, 511},

		{613, 614, 1, 101}, {613, 614, 2, 102}, {613, 614, 3, 103}, {613, 614, 4, 104},
		{613, 614, 5, 105}, {613, 614, 6, 106}, {613, 614, 7, 107}, {613, 614, 8, 108}, {613, 614, 9, 109},
		{613, 614, 10, 110}, {613, 614, 11, 111}, {613, 614, 12, 112}, {613, 614, 13, 613}, {614, 614, 14, 614},

		{712, 718, 1, 101}, {712, 718, 2, 102}, {712, 718, 3, 103}, {712, 718, 4, 104},
		{712, 718, 5, 105}, {712, 718, 6, 106}, {712, 718, 7, 407}, {712, 718, 8, 408}, {712, 718, 9, 409},
		{712, 718, 10, 410}, {712, 718, 11, 411}, {712, 718, 12, 712}, {713, 718, 13, 713}, {714, 718, 14, 714},
		{715, 718, 15, 715}, {716, 718, 16, 716}, {717, 718, 17, 717}, {718, 718, 18, 718},

		{815, 819, 1, 101}, {815, 819, 2, 102}, {815, 819, 3, 103}, {815, 819, 4, 104},
		{815, 819, 5, 105}, {815, 819, 6, 106}, {815, 819, 7, 407}, {815, 819, 8, 408}, {815, 819, 9, 409},
		{815, 819, 10, 410}, {815, 819, 11, 411}, {815, 819, 12, 712}, {815, 819, 13, 713}, {815, 819, 14, 714},
		{815, 819, 15, 815}, {816, 819, 16, 816}, {817, 819, 17, 817}, {818, 819, 18, 818}, {819, 819, 19, 819},
	}

	for i := 0; i < len(ancestorCases); i++ {
		for b := ancestorCases[i][0]; b <= ancestorCases[i][1]; b++ {
			blockID := GetBlockID(b)
			height := ancestorCases[i][2]
			expectedAncestorID := GetBlockID(ancestorCases[i][3])

			getReq := types.GetBlocksByHeightReq{}
			getReq.HeadBlockID = blockID
			getReq.AncestorStartHeight = types.BlockHeightType(height)
			getReq.NumBlocks = 1
			getReq.ReturnBlock = false
			getReq.ReturnReceipt = false

			genericReq := types.BlockStoreReq{Value: &getReq}

			_, err := json.Marshal(genericReq)
			if err != nil {
				t.Error("Could not marshal JSON", err)
			}

			result, err := handler.HandleRequest(&genericReq)
			if err != nil {
				t.Error("Got error retrieving block:", err)
			}
			if result == nil {
				t.Error("Got nil result")
			}

			resp := result.Value.(*types.GetBlocksByHeightResp)
			if len(resp.BlockItems) != 1 {
				t.Error("Expected result of length 1")
			}

			if resp.BlockItems[0].BlockHeight != types.BlockHeightType(height) {
				t.Errorf("Unexpected ancestor height:  Got %d, expected %d", resp.BlockItems[0].BlockHeight, height)
			}

			if !resp.BlockItems[0].BlockID.Equals(&expectedAncestorID) {
				t.Error("Unexpected ancestor block ID")
			}
		}
	}

	for i := 0; i < len(tree); i++ {
		for j := 1; j < len(tree[i]); j++ {
			blockID := GetBlockID(tree[i][j])
			height := tree[i][j] % 100

			getReq := types.GetBlocksByHeightReq{}
			getReq.HeadBlockID = blockID
			getReq.NumBlocks = 1
			getReq.ReturnBlock = false
			getReq.ReturnReceipt = false

			// GetAncestorAtHeight where the requested height is equal to the height of the requested head
			getReq.AncestorStartHeight = types.BlockHeightType(height + 1)

			genericReq := types.BlockStoreReq{Value: &getReq}

			result, err := handler.HandleRequest(&genericReq)
			if err == nil {
				t.Error("Unexpectedly got non-error result attempting to retrieve descendant block:", result)
			}
			if _, ok := err.(*BlockHeightMismatch); !ok {
				t.Error("Err should be BlockHeightMismatch")
			}
			if err.Error() != "Block height mismatch" {
				t.Error("Unexpected error text")
			}
		}
	}

	// Check querying all possible past ranges from head at end of sequence
	for i := 0; i < len(tree); i++ {
		headIndex := len(tree[i]) - 1
		headID := GetBlockID(tree[i][headIndex])

		for j := 1; j < len(treeHist[i]); j++ {
			// Iterate beyond the tree
			kMax := len(treeHist[i]) + 5

			for k := j; k < kMax; k++ {
				getReq := types.GetBlocksByHeightReq{}
				getReq.HeadBlockID = headID
				getReq.NumBlocks = types.UInt32(k - j)
				getReq.ReturnBlock = false
				getReq.ReturnReceipt = false
				getReq.AncestorStartHeight = types.BlockHeightType(j)

				genericReq := types.BlockStoreReq{Value: &getReq}

				result, err := handler.HandleRequest(&genericReq)
				if err != nil {
					t.Error("GetBlocksByHeightReq returned error: " + err.Error())
				}

				endIndex := k
				if endIndex > len(treeHist[i]) {
					endIndex = len(treeHist[i])
				}
				blockSeq := treeHist[i][j:endIndex]

				resp := result.Value.(*types.GetBlocksByHeightResp)
				if len(resp.BlockItems) != len(blockSeq) {
					t.Errorf("Unexpected result length, expected %d, got %d, expect array is %v", len(resp.BlockItems), len(blockSeq), blockSeq)
				}

				for checkIndex := 0; checkIndex < len(resp.BlockItems); checkIndex++ {
					expectedHeight := types.BlockHeightType(blockSeq[checkIndex] % 100)
					if resp.BlockItems[checkIndex].BlockHeight != expectedHeight {
						t.Error("Unexpected block height in response")
					}
					expectedBlockID := GetBlockID(blockSeq[checkIndex])
					if !resp.BlockItems[checkIndex].BlockID.Equals(&expectedBlockID) {
						t.Error("Unexpected ancestor block ID")
					}
				}
			}
		}
	}

	CloseBackend(b)
}

func TestAddBlocks(t *testing.T) {
	for backendType := range backendTypes {
		addBlocksTestImpl(t, backendType, false)
		addBlocksTestImpl(t, backendType, true)
	}
}

func GetAddTransactionReq(n types.UInt64) types.AddTransactionReq {
	vb := n.Serialize(types.NewVariableBlob())
	tx := types.NewOpaqueTransactionFromBlob(vb)
	m := types.Multihash{ID: 0x12, Digest: *vb}
<<<<<<< HEAD
	r := types.AddTransactionReq{TransactionID: m, Transaction: *types.NewOpaqueTransactionFromBlob(vb)}
=======
	r := types.AddTransactionReq{TransactionID: m, Transaction: *tx}
>>>>>>> dadcf6d3
	return r
}

func GetGetTransactionsByIDReq(start uint64, num uint64) types.GetTransactionsByIDReq {
	vm := make([]types.Multihash, 0)
	for i := types.UInt64(start); i < types.UInt64(start+num); i++ {
		vb := i.Serialize(types.NewVariableBlob())
		m := types.Multihash{ID: 0x12, Digest: *vb}
		vm = append(vm, m)
	}

	r := types.GetTransactionsByIDReq{TransactionIds: vm}
	return r
}

type TxnErrorBackend struct {
}

// Put returns an error
func (backend *TxnErrorBackend) Put(key []byte, value []byte) error {
	return errors.New("Error on put")
}

// Get gets an error
func (backend *TxnErrorBackend) Get(key []byte) ([]byte, error) {
	return nil, errors.New("Error on get")
}

type TxnBadBackend struct {
}

// Put returns an error
func (backend *TxnBadBackend) Put(key []byte, value []byte) error {
	return nil
}

// Get gets an error
func (backend *TxnBadBackend) Get(key []byte) ([]byte, error) {
	return []byte{255, 255, 255, 255, 255}, nil
}

type TxnLongBackend struct {
}

// Put returns an error
func (backend *TxnLongBackend) Put(key []byte, value []byte) error {
	return nil
}

// Get gets an error
func (backend *TxnLongBackend) Get(key []byte) ([]byte, error) {
	return []byte{2, 0, 0, 0, 0, 0, 0, 0, 0, 0, 0, 0}, nil
}

func TestAddTransaction(t *testing.T) {
	reqs := make([]types.AddTransactionReq, 32)
	for i := 0; i < 32; i++ {
		reqs[i] = GetAddTransactionReq(types.UInt64(i))
	}

	// Add the transactions
	for bType := range backendTypes {
		b := NewBackend(bType)
		handler := RequestHandler{b}
		for _, req := range reqs {
			bsr := types.BlockStoreReq{Value: &req}

			result, err := handler.HandleRequest(&bsr)
			if err != nil {
				t.Error("Got error adding transaction:", err)
			}
			if result == nil {
				t.Error("Got nil result")
			}
		}

		// Test adding an already existing transaction
		{
			bsr := types.BlockStoreReq{Value: &reqs[0]}
			result, err := handler.HandleRequest(&bsr)
			if err != nil {
				t.Error("Got error adding transaction:", err)
			}
			if result == nil {
				t.Error("Got nil result")
			}
		}

<<<<<<< HEAD
		// Test adding bad transaction
		{
			r := types.AddTransactionReq{TransactionID: reqs[0].TransactionID, Transaction: *types.NewOpaqueTransactionFromBlob(types.NewVariableBlob())}
			bsr := types.BlockStoreReq{Value: &r}
			_, err := handler.HandleRequest(&bsr)
			if _, ok := err.(*NilTransaction); !ok {
				t.Error("Nil transaction not returning correct error.")
			} else if err.Error() == "" {
				t.Error("Error incorrect message:", err)
			}
		}

=======
>>>>>>> dadcf6d3
		// Fetch the transactions
		{
			r := GetGetTransactionsByIDReq(0, 32)
			bsr := types.BlockStoreReq{Value: &r}
			result, err := handler.HandleRequest(&bsr)
			if err != nil {
				t.Error("Error fetching transactions:", err)
			}
			if result == nil {
				t.Error("Got nil result")
			}

			tres, ok := result.Value.(*types.GetTransactionsByIDResp)
			if !ok {
				t.Error("Result is wrong type")
			}

			for i, nt := range tres.TransactionItems {
				if !bytes.Equal(*reqs[i].Transaction.GetBlob(), *nt.Transaction.GetBlob()) {
					t.Error("Result does not match added transaction")
				}
			}
		}

		// Test fetching an invalid transaction
		{
			r := GetGetTransactionsByIDReq(64, 1)
			bsr := types.BlockStoreReq{Value: &r}
			_, err := handler.HandleRequest(&bsr)
			if _, ok := err.(*TransactionNotPresent); !ok {
				t.Error("Did not recieve expected TransactionNotPresent error")
			} else if err.Error() == "" {
				t.Error("Error incorrect message:", err)
			}
		}

		CloseBackend(b)
	}

	// Test error on add
	{
		handler := RequestHandler{&TxnErrorBackend{}}
		r := GetAddTransactionReq(2)
		tr := types.BlockStoreReq{Value: &r}
		_, err := handler.HandleRequest(&tr)
		if err == nil {
			t.Error("Should have errored on transaction add, but did not")
		}
	}

	// Test error on get
	{
		handler := RequestHandler{&TxnErrorBackend{}}
		r := GetGetTransactionsByIDReq(0, 1)
		tr := types.BlockStoreReq{Value: &r}
		_, err := handler.HandleRequest(&tr)
		if err == nil {
			t.Error("Should have errored on transaction get, but did not")
		}
	}

	// Test bad record
	{
		handler := RequestHandler{&TxnBadBackend{}}
		r := GetGetTransactionsByIDReq(0, 1)
		tr := types.BlockStoreReq{Value: &r}
		_, err := handler.HandleRequest(&tr)
		if err == nil {
			t.Error("Should have errored on transaction get, but did not")
		}
	}

	// Test too long record
	{
		handler := RequestHandler{&TxnLongBackend{}}
		r := GetGetTransactionsByIDReq(0, 1)
		tr := types.BlockStoreReq{Value: &r}
		_, err := handler.HandleRequest(&tr)
		if err == nil {
			t.Error("Should have errored on transaction get, but did not")
		}
	}
}

func TestInternalError(t *testing.T) {
	err := InternalError{}
	if err.Error() != "Internal constraint was violated" {
		t.Error("Unexpected error text")
	}
}<|MERGE_RESOLUTION|>--- conflicted
+++ resolved
@@ -169,25 +169,16 @@
 	return types.Multihash{ID: 0x12, Digest: vb}
 }
 
-<<<<<<< HEAD
-func GetBlockBody(num uint64) *types.VariableBlob {
-=======
 func GetBlockBody(num uint64) types.OpaqueBlock {
->>>>>>> dadcf6d3
 	greetings := []string{
 		"Hello this is block %d.",
 		"Greetings from block %d.",
 		"I like being in block %d.",
 	}
 
-<<<<<<< HEAD
-	vb := types.VariableBlob([]byte(fmt.Sprintf(greetings[int(num)%len(greetings)], num)))
-	return &vb
-=======
 	body := []byte(fmt.Sprintf(greetings[int(num)%len(greetings)], num))
 	blob := types.VariableBlob(body)
 	return *types.NewOpaqueBlockFromBlob(&blob)
->>>>>>> dadcf6d3
 }
 
 func addBlocksTestImpl(t *testing.T, backendType int, addZeroBlock bool) {
@@ -199,13 +190,8 @@
 		addReq.BlockToAdd.BlockID = GetBlockID(0)
 		addReq.PreviousBlockID = GetEmptyBlockID()
 		addReq.BlockToAdd.BlockHeight = 0
-<<<<<<< HEAD
-		addReq.BlockToAdd.Block = *types.NewOpaqueBlockFromBlob(GetBlockBody(0))
-		addReq.BlockToAdd.BlockReceipt = *types.NewOpaqueBlockReceiptFromBlob(types.NewVariableBlob())
-=======
 		addReq.BlockToAdd.Block = GetBlockBody(0)
 		addReq.BlockToAdd.BlockReceipt = *types.NewOpaqueBlockReceipt()
->>>>>>> dadcf6d3
 
 		genericReq := types.BlockStoreReq{Value: &addReq}
 
@@ -249,13 +235,8 @@
 			addReq.BlockToAdd.BlockID = blockID
 			addReq.PreviousBlockID = parentID
 			addReq.BlockToAdd.BlockHeight = types.BlockHeightType(tree[i][j] % 100)
-<<<<<<< HEAD
-			addReq.BlockToAdd.Block = *types.NewOpaqueBlockFromBlob(GetBlockBody(tree[i][j]))
-			addReq.BlockToAdd.BlockReceipt = *types.NewOpaqueBlockReceiptFromBlob(types.NewVariableBlob())
-=======
 			addReq.BlockToAdd.Block = GetBlockBody(tree[i][j])
 			addReq.BlockToAdd.BlockReceipt = *types.NewOpaqueBlockReceipt()
->>>>>>> dadcf6d3
 
 			genericReq := types.BlockStoreReq{Value: &addReq}
 
@@ -473,11 +454,7 @@
 	vb := n.Serialize(types.NewVariableBlob())
 	tx := types.NewOpaqueTransactionFromBlob(vb)
 	m := types.Multihash{ID: 0x12, Digest: *vb}
-<<<<<<< HEAD
-	r := types.AddTransactionReq{TransactionID: m, Transaction: *types.NewOpaqueTransactionFromBlob(vb)}
-=======
 	r := types.AddTransactionReq{TransactionID: m, Transaction: *tx}
->>>>>>> dadcf6d3
 	return r
 }
 
@@ -566,21 +543,6 @@
 			}
 		}
 
-<<<<<<< HEAD
-		// Test adding bad transaction
-		{
-			r := types.AddTransactionReq{TransactionID: reqs[0].TransactionID, Transaction: *types.NewOpaqueTransactionFromBlob(types.NewVariableBlob())}
-			bsr := types.BlockStoreReq{Value: &r}
-			_, err := handler.HandleRequest(&bsr)
-			if _, ok := err.(*NilTransaction); !ok {
-				t.Error("Nil transaction not returning correct error.")
-			} else if err.Error() == "" {
-				t.Error("Error incorrect message:", err)
-			}
-		}
-
-=======
->>>>>>> dadcf6d3
 		// Fetch the transactions
 		{
 			r := GetGetTransactionsByIDReq(0, 32)
