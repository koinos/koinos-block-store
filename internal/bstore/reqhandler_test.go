package bstore

import (
<<<<<<< HEAD
	"bytes"
	"crypto/sha256"
	"encoding/binary"
	"errors"
	"fmt"
	"testing"

	. "github.com/koinos/koinos-block-store/internal/types"
	types "github.com/koinos/koinos-block-store/internal/types"
)
=======
	"crypto/sha256"
	"encoding/binary"
	"fmt"
	"github.com/dgraph-io/badger"
	"io/ioutil"
	"os"
	"testing"

	. "github.com/koinos/koinos-block-store/internal/types"
)

const (
	MapBackendType    = 0
	BadgerBackendType = 1
)

var backendTypes = [...]int{MapBackendType, BadgerBackendType}

func NewBackend(backendType int) BlockStoreBackend {
	var backend BlockStoreBackend
	switch backendType {
	case MapBackendType:
		backend = NewMapBackend()
		break
	case BadgerBackendType:
		dirname, err := ioutil.TempDir(os.TempDir(), "bstore-test-*")
		if err != nil {
			panic("unable to create temp directory")
		}
		opts := badger.DefaultOptions(dirname)
		backend = NewBadgerBackend(opts)
		break
	default:
		panic("unknown backend type")
	}
	return backend
}

func CloseBackend(b interface{}) {
	switch t := b.(type) {
	case *MapBackend:
		break
	case *BadgerBackend:
		t.Close()
		break
	default:
		panic("unknown backend type")
	}
}
>>>>>>> e10b9375

func TestHandleReservedRequest(t *testing.T) {
	for bType := range backendTypes {
		b := NewBackend(bType)
		handler := RequestHandler{b}

		testReq := BlockStoreReq{Value: ReservedReq{}}
		result, err := handler.HandleRequest(&testReq)
		if result != nil {
			t.Error("Result should be nil")
		}
		if err == nil {
			t.Error("Err should not be nil")
		}

		if _, ok := err.(*ReservedReqError); !ok {
			t.Error("Err should be ReservedReqError")
		}
		CloseBackend(b)
	}
}

type UnknownReq struct {
}

func TestHandleUnknownRequestType(t *testing.T) {
	for bType := range backendTypes {
		b := NewBackend(bType)
		handler := RequestHandler{b}

		testReq := BlockStoreReq{Value: UnknownReq{}}
		result, err := handler.HandleRequest(&testReq)
		if result != nil {
			t.Error("Result should be nil")
		}
		if err == nil {
			t.Error("Err should not be nil")
		}

		if _, ok := err.(*UnknownReqError); !ok {
			t.Error("Err should be UnknownReqError")
		}
		CloseBackend(b)
	}
}

func SliceEqual(a []uint64, b []uint64) bool {
	n := len(a)
	if len(b) != n {
		return false
	}
	for i := 0; i < n; i++ {
		if a[i] != b[i] {
			return false
		}
	}
	return true
}

func TestGetPreviousHeights(t *testing.T) {
	testCases := [][][]uint64{
		{{0}, {}},
		{{1}, {0}},
		{{2}, {1, 0}},
		{{3}, {2}},
		{{4}, {3, 2, 0}},
		{{5}, {4}},
		{{6}, {5, 4}},
		{{7}, {6}},
		{{8}, {7, 6, 4, 0}},
		{{9}, {8}},
		{{10}, {9, 8}},
		{{11}, {10}},
		{{12}, {11, 10, 8}},
		{{13}, {12}},
		{{14}, {13, 12}},
		{{15}, {14}},
		{{16}, {15, 14, 12, 8, 0}},
		{{17}, {16}},
	}

	for i := 0; i < len(testCases); i++ {
		x := testCases[i][0][0]
		yRef := testCases[i][1]
		yTest := GetPreviousHeights(x)

		if !SliceEqual(yRef, yTest) {
			t.Errorf("Testing %d, expected %v, got %v", x, yRef, yTest)
		}
	}
}

func GetBlockID(num uint64) Multihash {
	if num == 0 {
		return GetEmptyBlockID()
	}
	dataBytes := make([]byte, binary.MaxVarintLen64)
	count := binary.PutUvarint(dataBytes, num)

	hash := sha256.Sum256(dataBytes[:count])

	var vb VariableBlob = VariableBlob(hash[:])

	return Multihash{0x12, vb}
	// return Multihash{ 0x12, data_bytes[:count] }
}

func GetEmptyBlockID() Multihash {
	vb := VariableBlob(make([]byte, 32))
	return Multihash{0x12, vb}
}

func GetBlockBody(num uint64) VariableBlob {
	greetings := []string{
		"Hello this is block %d.",
		"Greetings from block %d.",
		"I like being in block %d.",
	}

	return []byte(fmt.Sprintf(greetings[int(num)%len(greetings)], num))
}

func TestAddBlocks(t *testing.T) {
	for bType := range backendTypes {
		b := NewBackend(bType)

		// A compact notation of the tree of forks we want to create for the test
		tree := [][]uint64{
			{0, 101, 102, 103, 104, 105, 106, 107, 108, 109, 110, 111, 112, 113, 114, 115, 116, 117, 118, 119, 120},
			{103, 204, 205, 206, 207, 208, 209, 210, 211},
			{103, 304, 305, 306, 307},
			{106, 407, 408, 409, 410, 411, 412, 413, 414, 415, 416, 417, 418, 419},
			{109, 510, 511},
			{112, 613, 614},
			{411, 712, 713, 714, 715, 716, 717, 718},
			{714, 815, 816, 817, 818, 819},
		}

		handler := RequestHandler{b}
		for i := 0; i < len(tree); i++ {
			for j := 1; j < len(tree[i]); j++ {
				blockID := GetBlockID(tree[i][j])
				parentID := GetBlockID(tree[i][j-1])

				// fmt.Printf("Block %d has ID %v\n", tree[i][j], hex.EncodeToString( block_id.Digest ) );
				addReq := AddBlockReq{}
				addReq.BlockToAdd.BlockId = blockID
				addReq.PreviousBlockId = parentID
				addReq.BlockToAdd.BlockHeight = BlockHeightType(tree[i][j] % 100)
				addReq.BlockToAdd.BlockBlob = GetBlockBody(tree[i][j])
				addReq.BlockToAdd.BlockReceiptBlob = VariableBlob(make([]byte, 0))

				genericReq := BlockStoreReq{Value: addReq}

				json, err := genericReq.MarshalJSON()
				if err != nil {
					t.Error("Could not marshal JSON", err)
				}
				fmt.Printf("%s\n", string(json))

				result, err := handler.HandleRequest(&genericReq)
				if err != nil {
					t.Error("Got error adding block:", err)
				}
				if result == nil {
					t.Error("Got nil result")
				}
			}
		}

		// Item {105, 120, 4, 104} means for blocks 105-120, the ancestor at height 4 is block 104.
		ancestorCases := [][]uint64{
			{102, 120, 1, 101}, {103, 120, 2, 102}, {104, 120, 3, 103}, {105, 120, 4, 104},
			{106, 120, 5, 105}, {107, 120, 6, 106}, {108, 120, 7, 107}, {109, 120, 8, 108}, {110, 120, 9, 109},
			{111, 120, 10, 110}, {112, 120, 11, 111}, {113, 120, 12, 112}, {114, 120, 13, 113}, {115, 120, 14, 114},
			{116, 120, 15, 115}, {117, 120, 16, 116}, {118, 120, 17, 117}, {119, 120, 18, 118}, {120, 120, 19, 119},

			{204, 211, 1, 101}, {204, 211, 2, 102}, {204, 211, 3, 103}, {205, 211, 4, 204},
			{206, 211, 5, 205}, {207, 211, 6, 206}, {208, 211, 7, 207}, {209, 211, 8, 208}, {210, 211, 9, 209},
			{211, 211, 10, 210},

			{304, 307, 1, 101}, {304, 307, 2, 102}, {304, 307, 3, 103}, {305, 307, 4, 304},
			{306, 307, 5, 305}, {307, 307, 6, 306},

			{407, 419, 1, 101}, {407, 419, 2, 102}, {407, 419, 3, 103}, {407, 419, 4, 104},
			{407, 419, 5, 105}, {407, 419, 6, 106}, {408, 419, 7, 407}, {409, 419, 8, 408}, {410, 419, 9, 409},
			{411, 419, 10, 410}, {412, 419, 11, 411}, {413, 419, 12, 412}, {414, 419, 13, 413}, {415, 419, 14, 414},
			{416, 419, 15, 415}, {417, 419, 16, 416}, {418, 419, 17, 417}, {419, 419, 18, 418},

			{510, 511, 1, 101}, {510, 511, 2, 102}, {510, 511, 3, 103}, {510, 511, 4, 104},
			{510, 511, 5, 105}, {510, 511, 6, 106}, {510, 511, 7, 107}, {510, 511, 8, 108}, {510, 511, 9, 109},
			{511, 511, 10, 510},

			{613, 614, 1, 101}, {613, 614, 2, 102}, {613, 614, 3, 103}, {613, 614, 4, 104},
			{613, 614, 5, 105}, {613, 614, 6, 106}, {613, 614, 7, 107}, {613, 614, 8, 108}, {613, 614, 9, 109},
			{613, 614, 10, 110}, {613, 614, 11, 111}, {613, 614, 12, 112}, {614, 614, 13, 613},

			{712, 718, 1, 101}, {712, 718, 2, 102}, {712, 718, 3, 103}, {712, 718, 4, 104},
			{712, 718, 5, 105}, {712, 718, 6, 106}, {712, 718, 7, 407}, {712, 718, 8, 408}, {712, 718, 9, 409},
			{712, 718, 10, 410}, {712, 718, 11, 411}, {713, 718, 12, 712}, {714, 718, 13, 713}, {715, 718, 14, 714},
			{716, 718, 15, 715}, {717, 718, 16, 716}, {718, 718, 17, 717},

			{815, 819, 1, 101}, {815, 819, 2, 102}, {815, 819, 3, 103}, {815, 819, 4, 104},
			{815, 819, 5, 105}, {815, 819, 6, 106}, {815, 819, 7, 407}, {815, 819, 8, 408}, {815, 819, 9, 409},
			{815, 819, 10, 410}, {815, 819, 11, 411}, {815, 819, 12, 712}, {815, 819, 13, 713}, {815, 819, 14, 714},
			{816, 819, 15, 815}, {817, 819, 16, 816}, {818, 819, 17, 817}, {819, 819, 18, 818},
		}

		for i := 0; i < len(ancestorCases); i++ {
			for b := ancestorCases[i][0]; b <= ancestorCases[i][1]; b++ {
				blockID := GetBlockID(b)
				height := ancestorCases[i][2]
				expectedAncestorID := GetBlockID(ancestorCases[i][3])

				getReq := GetBlocksByHeightReq{}
				getReq.HeadBlockId = blockID
				getReq.AncestorStartHeight = BlockHeightType(height)
				getReq.NumBlocks = 1
				getReq.ReturnBlockBlob = false
				getReq.ReturnReceiptBlob = false

				genericReq := BlockStoreReq{Value: getReq}

				json, err := genericReq.MarshalJSON()
				if err != nil {
					t.Error("Could not marshal JSON", err)
				}
				fmt.Printf("%s\n", string(json))

				result, err := handler.HandleRequest(&genericReq)
				if err != nil {
					t.Error("Got error retrieving block:", err)
				}
				if result == nil {
					t.Error("Got nil result")
				}

				resp := result.Value.(GetBlocksByHeightResp)
				if len(resp.BlockItems) != 1 {
					t.Error("Expected result of length 1")
				}

				if resp.BlockItems[0].BlockHeight != BlockHeightType(height) {
					t.Errorf("Unexpected ancestor height:  Got %d, expected %d", resp.BlockItems[0].BlockHeight, height)
				}

				if !resp.BlockItems[0].BlockId.Equals(&expectedAncestorID) {
					t.Error("Unexpected ancestor block ID")
				}
			}
		}
		CloseBackend(b)
	}
<<<<<<< HEAD

}

func GetAddTransactionReq(n UInt64) AddTransactionReq {
	vb := n.Serialize(types.NewVariableBlob())
	m := Multihash{Id: 0x12, Digest: *vb}
	r := types.AddTransactionReq{TransactionId: m, TransactionBlob: *vb}
	return r
}

func GetGetTransactionsByIdReq(start uint64, num uint64) GetTransactionsByIdReq {
	vm := make([]Multihash, 0)
	for i := UInt64(start); i < UInt64(start+num); i++ {
		vb := i.Serialize(types.NewVariableBlob())
		m := Multihash{Id: 0x12, Digest: *vb}
		vm = append(vm, m)
	}

	r := types.GetTransactionsByIdReq{TransactionIds: vm}
	return r
}

type TxnErrorBackend struct {
}

// Put returns an error
func (backend *TxnErrorBackend) Put(key []byte, value []byte) error {
	return errors.New("Error on put")
}

// Get gets an error
func (backend *TxnErrorBackend) Get(key []byte) ([]byte, error) {
	return nil, errors.New("Error on get")
}

type TxnBadBackend struct {
}

// Put returns an error
func (backend *TxnBadBackend) Put(key []byte, value []byte) error {
	return nil
}

// Get gets an error
func (backend *TxnBadBackend) Get(key []byte) ([]byte, error) {
	return []byte{255, 255, 255, 255, 255}, nil
}

type TxnLongBackend struct {
}

// Put returns an error
func (backend *TxnLongBackend) Put(key []byte, value []byte) error {
	return nil
}

// Get gets an error
func (backend *TxnLongBackend) Get(key []byte) ([]byte, error) {
	return []byte{2, 0, 0, 0, 0, 0, 0, 0, 0, 0, 0, 0}, nil
}

func TestAddTransaction(t *testing.T) {
	reqs := make([]types.AddTransactionReq, 32)
	for i := 0; i < 32; i++ {
		reqs[i] = GetAddTransactionReq(UInt64(i))
	}

	// Add the transactions
	handler := RequestHandler{NewMapBackend()}
	for _, req := range reqs {
		bsr := types.BlockStoreReq{Value: req}

		result, err := handler.HandleRequest(&bsr)
		if err != nil {
			t.Error("Got error adding transaction:", err)
		}
		if result == nil {
			t.Error("Got nil result")
		}
	}

	// Test adding an already existing transaction
	{
		bsr := types.BlockStoreReq{Value: reqs[0]}
		result, err := handler.HandleRequest(&bsr)
		if err != nil {
			t.Error("Got error adding transaction:", err)
		}
		if result == nil {
			t.Error("Got nil result")
		}
	}

	// Test adding bad transaction
	{
		r := types.AddTransactionReq{TransactionId: reqs[0].TransactionId, TransactionBlob: nil}
		bsr := types.BlockStoreReq{Value: r}
		_, err := handler.HandleRequest(&bsr)
		if _, ok := err.(*NilTransaction); !ok {
			t.Error("Nil transaction not returning correct error.")
		} else if err.Error() == "" {
			t.Error("Error incorrect message:", err)
		}
	}

	// Fetch the transactions
	{
		bsr := types.BlockStoreReq{Value: GetGetTransactionsByIdReq(0, 32)}
		result, err := handler.HandleRequest(&bsr)
		if err != nil {
			t.Error("Error fetching transactions:", err)
		}
		if result == nil {
			t.Error("Got nil result")
		}

		tres, ok := result.Value.(GetTransactionsByIdResp)
		if !ok {
			t.Error("Result is wrong type")
		}

		for i, nt := range tres.TransactionItems {
			if !bytes.Equal(reqs[i].TransactionBlob, nt.TransactionBlob) {
				t.Error("Result does not match added transaction")
			}
		}
	}

	// Test fetching an invalid transaction
	{
		bsr := types.BlockStoreReq{Value: GetGetTransactionsByIdReq(64, 1)}
		_, err := handler.HandleRequest(&bsr)
		if _, ok := err.(*TransactionNotPresent); !ok {
			t.Error("Did not recieve expected TransactionNotPresent error")
		} else if err.Error() == "" {
			t.Error("Error incorrect message:", err)
		}
	}

	// Test error on add
	{
		handler := RequestHandler{&TxnErrorBackend{}}
		tr := types.BlockStoreReq{Value: GetAddTransactionReq(2)}
		_, err := handler.HandleRequest(&tr)
		if err == nil {
			t.Error("Should have errored on transaction add, but did not")
		}
	}

	// Test bad record
	{
		handler := RequestHandler{&TxnBadBackend{}}
		tr := types.BlockStoreReq{Value: GetGetTransactionsByIdReq(0, 1)}
		_, err := handler.HandleRequest(&tr)
		if err == nil {
			t.Error("Should have errored on transaction add, but did not")
		}
	}

	// Test too long record
	{
		handler := RequestHandler{&TxnLongBackend{}}
		tr := types.BlockStoreReq{Value: GetGetTransactionsByIdReq(0, 1)}
		_, err := handler.HandleRequest(&tr)
		if err == nil {
			t.Error("Should have errored on transaction add, but did not")
		}
	}
=======
>>>>>>> e10b9375
}<|MERGE_RESOLUTION|>--- conflicted
+++ resolved
@@ -1,27 +1,19 @@
 package bstore
 
 import (
-<<<<<<< HEAD
 	"bytes"
 	"crypto/sha256"
 	"encoding/binary"
 	"errors"
 	"fmt"
-	"testing"
-
-	. "github.com/koinos/koinos-block-store/internal/types"
-	types "github.com/koinos/koinos-block-store/internal/types"
-)
-=======
-	"crypto/sha256"
-	"encoding/binary"
-	"fmt"
-	"github.com/dgraph-io/badger"
 	"io/ioutil"
 	"os"
 	"testing"
 
+	"github.com/dgraph-io/badger"
+
 	. "github.com/koinos/koinos-block-store/internal/types"
+	types "github.com/koinos/koinos-block-store/internal/types"
 )
 
 const (
@@ -62,7 +54,6 @@
 		panic("unknown backend type")
 	}
 }
->>>>>>> e10b9375
 
 func TestHandleReservedRequest(t *testing.T) {
 	for bType := range backendTypes {
@@ -316,8 +307,6 @@
 		}
 		CloseBackend(b)
 	}
-<<<<<<< HEAD
-
 }
 
 func GetAddTransactionReq(n UInt64) AddTransactionReq {
@@ -485,6 +474,4 @@
 			t.Error("Should have errored on transaction add, but did not")
 		}
 	}
-=======
->>>>>>> e10b9375
 }